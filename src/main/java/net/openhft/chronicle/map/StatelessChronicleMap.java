/*
 * Copyright 2014 Higher Frequency Trading
 *
 * http://www.higherfrequencytrading.com
 *
 * Licensed under the Apache License, Version 2.0 (the "License");
 * you may not use this file except in compliance with the License.
 * You may obtain a copy of the License at
 *
 * http://www.apache.org/licenses/LICENSE-2.0
 *
 * Unless required by applicable law or agreed to in writing, software
 * distributed under the License is distributed on an "AS IS" BASIS,
 * WITHOUT WARRANTIES OR CONDITIONS OF ANY KIND, either express or implied.
 * See the License for the specific language governing permissions and
 * limitations under the License.
 */

package net.openhft.chronicle.map;

import com.sun.jdi.connect.spi.ClosedConnectionException;
import net.openhft.chronicle.hash.RemoteCallTimeoutException;
import net.openhft.chronicle.hash.serialization.BytesReader;
import net.openhft.lang.io.ByteBufferBytes;
import net.openhft.lang.io.Bytes;
import net.openhft.lang.io.NativeBytes;
import net.openhft.lang.threadlocal.ThreadLocalCopies;
import org.jetbrains.annotations.NotNull;
import org.jetbrains.annotations.Nullable;
import org.slf4j.Logger;
import org.slf4j.LoggerFactory;

import java.io.Closeable;
import java.io.File;
import java.io.IOException;
import java.lang.reflect.Field;
import java.net.InetSocketAddress;
import java.nio.ByteBuffer;
import java.nio.ByteOrder;
import java.nio.channels.SocketChannel;
import java.util.*;
import java.util.concurrent.atomic.AtomicLong;
import java.util.concurrent.locks.ReentrantLock;
import java.util.concurrent.locks.ReentrantReadWriteLock;

import static java.nio.ByteBuffer.allocate;
import static net.openhft.chronicle.map.AbstractChannelReplicator.SIZE_OF_SIZE;
import static net.openhft.chronicle.map.AbstractChannelReplicator.SIZE_OF_TRANSACTION_ID;
import static net.openhft.chronicle.map.StatelessChronicleMap.EventId.*;

/**
 * @author Rob Austin.
 */
class StatelessChronicleMap<K, V> implements ChronicleMap<K, V>, Closeable, Cloneable {

    private static final String START_OF = "Attempt to write ";
    private static final Logger LOG = LoggerFactory.getLogger(StatelessChronicleMap.class);
    private static final byte STATELESS_CLIENT_IDENTIFIER = (byte) -127;

    private final byte[] connectionByte = new byte[1];
    private final ByteBuffer connectionOutBuffer = ByteBuffer.wrap(connectionByte);
    private final String name;
    @NotNull
    private final ChronicleMapBuilder chronicleMapBuilder;


    @NotNull
    private final ReaderWithSize<K> keyReaderWithSize;
    @NotNull
    private final WriterWithSize<K> keyWriterWithSize;
    @NotNull
    private final ReaderWithSize<V> valueReaderWithSize;
    @NotNull
    private final WriterWithSize<V> valueWriterWithSize;


    @Nullable
    private CloseablesManager closeables;
    @NotNull
    private final StatelessMapConfig config;

    private final Class<K> kClass;
    private final Class<V> vClass;
    private final boolean putReturnsNull;
    private final boolean removeReturnsNull;

    private ByteBuffer outBuffer;
    private ByteBufferBytes outBytes;

    private ByteBuffer inBuffer;
    private ByteBufferBytes inBytes;

    private SocketChannel clientChannel;
    private int maxEntrySize;

    private final ReentrantLock inBytesLock = new ReentrantLock(true);
    private final ReentrantReadWriteLock.WriteLock outBytesLock = new ReentrantReadWriteLock().writeLock();

    static enum EventId {
        HEARTBEAT,
        STATEFUL_UPDATE,
        LONG_SIZE,
        SIZE,
        IS_EMPTY,
        CONTAINS_KEY,
        CONTAINS_VALUE,
        GET,
        PUT,
        PUT_WITHOUT_ACC,
        REMOVE,
        REMOVE_WITHOUT_ACC,
        CLEAR,
        KEY_SET,
        VALUES,
        ENTRY_SET,
        REPLACE,
        REPLACE_WITH_OLD_AND_NEW_VALUE,
        PUT_IF_ABSENT,
        REMOVE_WITH_VALUE,
        TO_STRING,
        PUT_ALL,
        PUT_ALL_WITHOUT_ACC,
        HASH_CODE,
        MAP_FOR_KEY,
        PUT_MAPPED
    }


    //  used by the enterprise version
    private int identifier;

    void identifier(int identifier) {
        this.identifier = identifier;
    }


    @NotNull
    private final AtomicLong transactionID = new AtomicLong(0);

    StatelessChronicleMap(@NotNull final StatelessMapConfig config,
                          @NotNull final ChronicleMapBuilder chronicleMapBuilder)
            throws IOException {
        this.chronicleMapBuilder = chronicleMapBuilder;
        this.config = config;
        keyReaderWithSize = new ReaderWithSize<>(chronicleMapBuilder.keyBuilder);
        keyWriterWithSize = new WriterWithSize<>(chronicleMapBuilder.keyBuilder);
        valueReaderWithSize = new ReaderWithSize<>(chronicleMapBuilder.valueBuilder);
        valueWriterWithSize = new WriterWithSize<>(chronicleMapBuilder.valueBuilder);
        this.putReturnsNull = chronicleMapBuilder.putReturnsNull();
        this.removeReturnsNull = chronicleMapBuilder.removeReturnsNull();
        this.maxEntrySize = chronicleMapBuilder.entrySize(true);

        if (maxEntrySize < 128)
            maxEntrySize = 128; // the stateless client will not work with extreemly small buffers

        this.vClass = chronicleMapBuilder.valueBuilder.eClass;
        this.kClass = chronicleMapBuilder.keyBuilder.eClass;
        this.name = config.name();
        attemptConnect(config.remoteAddress());


        outBuffer = allocate(maxEntrySize).order(ByteOrder.nativeOrder());
        outBytes = new ByteBufferBytes(outBuffer.slice());


        inBuffer = allocate(maxEntrySize).order(ByteOrder.nativeOrder());
        inBytes = new ByteBufferBytes(inBuffer.slice());

    }

    @Override
    public void getAll(File toFile) {
        throw new UnsupportedOperationException();
    }

    @Override
    public void putAll(File fromFile) {
        throw new UnsupportedOperationException();
    }

    @Override
    public V newValueInstance() {
        return VanillaChronicleMap.newInstance(vClass, false);
    }

    @Override
    public K newKeyInstance() {
        return VanillaChronicleMap.newInstance(kClass, true);
    }

<<<<<<< HEAD
=======
    private ExecutorService lazyExecutorService() {
        if (executorService == null) {
            synchronized (this) {
                if (executorService == null)
                    //TODO the same name appears twice
                    executorService = Executors.newSingleThreadExecutor(
                            new NamedThreadFactory(config.name() +"-stateless-client-async-" + name,
                            true));
            }
        }
>>>>>>> 872d34e2

    private void checkTimeout(long timeoutTime) {
        if (timeoutTime < System.currentTimeMillis())
            throw new RemoteCallTimeoutException();
    }


    private synchronized SocketChannel lazyConnect(final long timeoutMs,
                                                   final InetSocketAddress remoteAddress) {

        if (LOG.isDebugEnabled())
            LOG.debug("attempting to connect to " + remoteAddress);

        SocketChannel result;

        long timeoutAt = System.currentTimeMillis() + timeoutMs;

        for (; ; ) {
            checkTimeout(timeoutAt);

            // ensures that the excising connection are closed
            closeExisting();

            try {
                result = AbstractChannelReplicator.openSocketChannel(closeables);
                result.connect(config.remoteAddress());
                result.socket().setTcpNoDelay(true);

                doHandShaking(result);
                break;
            } catch (IOException e) {
                if (closeables != null) closeables.closeQuietly();
            } catch (Exception e) {
                if (closeables != null) closeables.closeQuietly();
                throw e;
            }
        }

        return result;
    }

    /**
     * attempts a single connect without a timeout and eat any IOException used typically in the
     * constructor, its possible the server is not running with this instance is created, {@link
     * net.openhft.chronicle.map.StatelessChronicleMap#lazyConnect(long,
     * java.net.InetSocketAddress)} will attempt to establish the connection when the client make
     * the first map method call.
     *
     * @param remoteAddress the  Inet Socket Address
     * @throws java.io.IOException
     * @see net.openhft.chronicle.map.StatelessChronicleMap#lazyConnect(long,
     * java.net.InetSocketAddress)
     */

    private synchronized void attemptConnect(final InetSocketAddress remoteAddress) {

        // ensures that the excising connection are closed
        closeExisting();

        try {
            clientChannel = AbstractChannelReplicator.openSocketChannel(closeables);
            clientChannel.connect(remoteAddress);
            doHandShaking(clientChannel);
        } catch (IOException e) {
            if (closeables != null) closeables.closeQuietly();

        }

    }

    /**
     * closes the existing connections and establishes a new closeables
     */
    private void closeExisting() {
        // ensure that any excising connection are first closed
        if (closeables != null)
            closeables.closeQuietly();

        closeables = new CloseablesManager();
    }

    /**
     * initiates a very simple level of handshaking with the remote server, we send a special ID of
     * -127 ( when the server receives this it knows its dealing with a stateless client, receive
     * back an identifier from the server
     *
     * @param clientChannel clientChannel
     * @throws java.io.IOException
     */
    private synchronized void doHandShaking(@NotNull final SocketChannel clientChannel) throws IOException {

        connectionByte[0] = STATELESS_CLIENT_IDENTIFIER;
        this.connectionOutBuffer.clear();

        long timeoutTime = System.currentTimeMillis() + config.timeoutMs();

        // write a single byte
        while (connectionOutBuffer.hasRemaining()) {
            clientChannel.write(connectionOutBuffer);
            checkTimeout(timeoutTime);
        }

        this.connectionOutBuffer.clear();

        if (!clientChannel.finishConnect() || !clientChannel.socket().isBound())
            return;

        // read a single byte back
        while (this.connectionOutBuffer.position() <= 0) {
            clientChannel.read(this.connectionOutBuffer);  // the remote identifier
            checkTimeout(timeoutTime);
        }

        byte remoteIdentifier = connectionByte[0];

        if (LOG.isDebugEnabled())
            LOG.debug("Attached to a map with a remote identifier=" + remoteIdentifier);
    }

    @NotNull
    public File file() {
        throw new UnsupportedOperationException();
    }

    public void close() {

        if (closeables != null)
            closeables.closeQuietly();
        closeables = null;


    }

    /**
     * the transaction id are generated as unique timestamps
     *
     * @param time in milliseconds
     * @return a unique transactionId
     */
    private long nextUniqueTransaction(long time) {
        long id = time * TcpReplicator.TIMESTAMP_FACTOR;
        for (; ; ) {
            long old = transactionID.get();
            if (old >= id) id = old + 1;
            if (transactionID.compareAndSet(old, id))
                break;
        }
        return id;
    }

    @SuppressWarnings("NullableProblems")
    public V putIfAbsent(K key, V value) {

        if (key == null || value == null)
            throw new NullPointerException();

        return fetchObject(vClass, PUT_IF_ABSENT, key, value);
    }


    @SuppressWarnings("NullableProblems")
    public boolean remove(Object key, Object value) {

        if (key == null)
            throw new NullPointerException();

        return value != null && fetchBoolean(REMOVE_WITH_VALUE, (K) key, (V) value);

    }


    @SuppressWarnings("NullableProblems")
    public boolean replace(K key, V oldValue, V newValue) {
        if (key == null || oldValue == null || newValue == null)
            throw new NullPointerException();

        return fetchBoolean(REPLACE_WITH_OLD_AND_NEW_VALUE, key, oldValue, newValue);
    }

    @SuppressWarnings("NullableProblems")
    public V replace(K key, V value) {
        if (key == null || value == null)
            throw new NullPointerException();

        return fetchObject(vClass, REPLACE, key, value);
    }

    public int size() {
        return (int) longSize();
    }

    /**
     * calling this method should be avoided at all cost, as the entire {@code object} is
     * serialized. This equals can be used to compare map that extends ChronicleMap.  So two
     * Chronicle Maps that contain the same data are considered equal, even if the instances of the
     * chronicle maps were of different types
     *
     * @param object the object that you are comparing against
     * @return true if the contain the same data
     */
    @Override
    public boolean equals(@Nullable Object object) {
        if (this == object) return true;
        if (object == null || object.getClass().isAssignableFrom(Map.class))
            return false;

        final Map<? extends K, ? extends V> that = (Map<? extends K, ? extends V>) object;

        final int size = size();

        if (that.size() != size)
            return false;

        final Set<Map.Entry<K, V>> entries = entrySet();
        return that.entrySet().equals(entries);
    }

    @Override
    public int hashCode() {
        return fetchInt(HASH_CODE);
    }

    @NotNull
    public String toString() {
        return fetchObject(String.class, TO_STRING);
    }

    public boolean isEmpty() {
        return fetchBoolean(IS_EMPTY);
    }


    public boolean containsKey(Object key) {
        return fetchBooleanK(CONTAINS_KEY, (K) key);
    }

    @NotNull
    private NullPointerException keyNotNullNPE() {
        return new NullPointerException("key can not be null");
    }

    public boolean containsValue(Object value) {
        return fetchBooleanV(CONTAINS_VALUE, (V) value);
    }

    public long longSize() {
        return fetchLong(LONG_SIZE);
    }

    public V get(Object key) {
        return fetchObject(vClass, GET, (K) key);
    }

    @NotNull
    public V getUsing(K key, V usingValue) {
        throw new UnsupportedOperationException("getUsing() is not supported for stateless " +
                "clients");
    }

    @NotNull
    public V acquireUsing(@NotNull K key, V usingValue) {
        throw new UnsupportedOperationException("acquireUsing() is not supported for stateless " +
                "clients");
    }

    @NotNull
    @Override
    public WriteContext<K, V> acquireUsingLocked(@NotNull K key, @NotNull V
            usingValue) {
        throw new UnsupportedOperationException();
    }

    @NotNull
    @Override
    public ReadContext<K, V> getUsingLocked(@NotNull K key, @NotNull V usingValue) {
        throw new UnsupportedOperationException();
    }

    public V remove(Object key) {
        if (key == null)
            throw keyNotNullNPE();
        return fetchObject(vClass, removeReturnsNull ? REMOVE_WITHOUT_ACC : REMOVE, (K) key);
    }

    public V put(K key, V value) {
        if (key == null || value == null)
            throw new NullPointerException();
        return fetchObject(vClass, putReturnsNull ? PUT_WITHOUT_ACC : PUT, key, value);
    }

    @Nullable
    public <R> R getMapped(@Nullable K key, @NotNull Function<? super V, R> function) {
        if (key == null)
            throw keyNotNullNPE();
        return fetchObject(MAP_FOR_KEY, key, function);
    }


    @Nullable
    @Override
    public V putMapped(@Nullable K key, @NotNull UnaryOperator<V> unaryOperator) {
        if (key == null)
            throw keyNotNullNPE();
        return fetchObject(PUT_MAPPED, key, unaryOperator);
    }


    private void resizeIfRequired(int numberOfEntries, int numberOfEntriesReadSoFar, final long start) {
        assert outBytesLock.isHeldByCurrentThread();
        assert !inBytesLock.isHeldByCurrentThread();
        final long remaining = outBytes.remaining();

        if (remaining < maxEntrySize) {
            long estimatedRequiredSize = estimateSize(numberOfEntries, numberOfEntriesReadSoFar);
            resizeBufferOutBuffer((int) (estimatedRequiredSize + maxEntrySize), start);
        }
    }

    /**
     * estimates the size based on what been completed so far
     */
    private long estimateSize(int numberOfEntries, int numberOfEntriesReadSoFar) {
        assert outBytesLock.isHeldByCurrentThread();
        assert !inBytesLock.isHeldByCurrentThread();
        // we will back the size estimate on what we have so far
        final double percentageComplete = (double) numberOfEntriesReadSoFar / (double) numberOfEntries;
        return (long) ((double) outBytes.position() / percentageComplete);
    }

    private void resizeBufferOutBuffer(int size, long start) {

        assert outBytesLock.isHeldByCurrentThread();
        assert !inBytesLock.isHeldByCurrentThread();

        if (LOG.isDebugEnabled())
            LOG.debug("resizing buffer to size=" + size);

        if (size < outBuffer.capacity())
            throw new IllegalStateException("it not possible to resize the buffer smaller");

        assert size < Integer.MAX_VALUE;

        final ByteBuffer result = ByteBuffer.allocate(size).order(ByteOrder.nativeOrder());
        final long bytesPosition = outBytes.position();

        outBytes = new ByteBufferBytes(result.slice());

        outBuffer.position(0);
        outBuffer.limit((int) bytesPosition);

        int numberOfLongs = (int) bytesPosition / 8;

        // chunk in longs first
        for (int i = 0; i < numberOfLongs; i++) {
            outBytes.writeLong(outBuffer.getLong());
        }

        for (int i = numberOfLongs * 8; i < bytesPosition; i++) {
            outBytes.writeByte(outBuffer.get());
        }

        outBuffer = result;

        assert outBuffer.capacity() == outBytes.capacity();

        assert outBuffer.capacity() == size;
        assert outBuffer.capacity() == outBytes.capacity();
        assert outBytes.limit() == outBytes.capacity();
        outBytes.position(start);
    }

    private void resizeBufferInBuffer(int size, long start) {
        if (LOG.isDebugEnabled())
            LOG.debug("InBuffer resizing buffer to size=" + size);

        if (size < inBuffer.capacity())
            throw new IllegalStateException("it not possible to resize the buffer smaller");

        assert size < Integer.MAX_VALUE;

        final ByteBuffer result = ByteBuffer.allocate(size).order(ByteOrder.nativeOrder());
        final long bytesPosition = inBytes.position();

        inBytes = new ByteBufferBytes(result.slice());

        inBuffer.position(0);
        inBuffer.limit((int) bytesPosition);

        int numberOfLongs = (int) bytesPosition / 8;

        // chunk in longs first
        for (int i = 0; i < numberOfLongs; i++) {
            inBytes.writeLong(inBuffer.getLong());
        }

        for (int i = numberOfLongs * 8; i < bytesPosition; i++) {
            inBytes.writeByte(inBuffer.get());
        }

        inBuffer = result;

        assert inBuffer.capacity() == inBytes.capacity();
        assert inBuffer.capacity() == size;
        assert inBuffer.capacity() == inBytes.capacity();
        assert inBytes.limit() == inBytes.capacity();

        inBytes.position(start);
    }

    public void clear() {

        fetchVoid(CLEAR);
    }

    @NotNull
    public Collection<V> values() {

        final long timeoutTime;
        final long transactionId;

        outBytesLock.lock();
        try {

            final long sizeLocation = writeEventAnSkip(VALUES);
            final long startTime = System.currentTimeMillis();

            timeoutTime = System.currentTimeMillis() + config.timeoutMs();
            transactionId = send(sizeLocation, startTime);
        } finally {
            outBytesLock.unlock();
        }

        // get the data back from the server
        final Collection<V> result = new ArrayList<V>();

        BytesReader<V> valueReader = valueReaderWithSize.readerForLoop(null);
        for (; ; ) {
            inBytesLock.lock();
            try {

                final Bytes in = blockingFetchReadOnly(timeoutTime, transactionId);

                final boolean hasMoreEntries = in.readBoolean();

                // number of entries in this chunk
                final long size = in.readInt();

                for (int i = 0; i < size; i++) {
                    result.add(valueReaderWithSize.readInLoop(in, valueReader));
                }

                if (!hasMoreEntries)
                    break;

            } finally {
                inBytesLock.unlock();
            }
        }
        return result;
    }

    @NotNull
    public Set<Map.Entry<K, V>> entrySet() {
        final long transactionId;
        final long timeoutTime;

        outBytesLock.lock();
        try {
            final long sizeLocation = writeEventAnSkip(ENTRY_SET);
            final long startTime = System.currentTimeMillis();
            timeoutTime = System.currentTimeMillis() + config.timeoutMs();
            transactionId = send(sizeLocation, startTime);
        } finally {
            outBytesLock.unlock();
        }

        // get the data back from the server
        ThreadLocalCopies copies = keyReaderWithSize.getCopies(null);
        final BytesReader<K> keyReader = keyReaderWithSize.readerForLoop(copies);
        copies = valueReaderWithSize.getCopies(copies);
        final BytesReader<V> valueReader = valueReaderWithSize.readerForLoop(copies);
        final Map<K, V> result = new HashMap<K, V>();

        for (; ; ) {

            inBytesLock.lock();
            try {

                Bytes in = blockingFetchReadOnly(timeoutTime, transactionId);

                final boolean hasMoreEntries = in.readBoolean();

                // number of entries in this chunk
                final long size = in.readInt();

                for (int i = 0; i < size; i++) {
                    final K k = keyReaderWithSize.readInLoop(in, keyReader);
                    final V v = valueReaderWithSize.readInLoop(in, valueReader);
                    result.put(k, v);
                }

                if (!hasMoreEntries)
                    break;

            } finally {
                inBytesLock.unlock();
            }
        }

        return result.entrySet();
    }

    public void putAll(@NotNull Map<? extends K, ? extends V> map) {

        final long sizeLocation;

        outBytesLock.lock();
        try {
            sizeLocation = putReturnsNull ? writeEventAnSkip(PUT_ALL_WITHOUT_ACC) :
                    writeEventAnSkip(PUT_ALL);
        } finally {
            outBytesLock.unlock();
        }

        final long startTime = System.currentTimeMillis();
        final long timeoutTime = startTime + config.timeoutMs();
        final long transactionId;
        final int numberOfEntries = map.size();
        int numberOfEntriesReadSoFar = 0;

        outBytesLock.lock();
        try {

            assert outBytesLock.isHeldByCurrentThread();
            assert !inBytesLock.isHeldByCurrentThread();

            outBytes.writeStopBit(numberOfEntries);
            assert outBytes.limit() == outBytes.capacity();
            ThreadLocalCopies copies = keyWriterWithSize.getCopies(null);
            final Object keyWriter = keyWriterWithSize.writerForLoop(copies);
            copies = valueWriterWithSize.getCopies(copies);
            final Object valueWriter = valueWriterWithSize.writerForLoop(copies);

            for (final Map.Entry<? extends K, ? extends V> e : map.entrySet()) {
                final K key = e.getKey();
                final V value = e.getValue();
                if (key == null || value == null)
                    throw new NullPointerException();

                numberOfEntriesReadSoFar++;

                long start = outBytes.position();

                // putAll if a bit more complicated than the others
                // as the volume of data could cause us to have to resize our buffers
                resizeIfRequired(numberOfEntries, numberOfEntriesReadSoFar, start);

                final Class<?> keyClass = key.getClass();
                if (!kClass.isAssignableFrom(keyClass)) {
                    throw new ClassCastException("key=" + key + " is of type=" + keyClass + " " +
                            "and should" +
                            " be of type=" + kClass);
                }

                writeKeyInLoop(key, keyWriter, copies);

                final Class<?> valueClass = value.getClass();
                if (!vClass.isAssignableFrom(valueClass))
                    throw new ClassCastException("value=" + value + " is of type=" + valueClass +
                            " and " +
                            "should  be of type=" + vClass);

                writeValueInLoop(value, valueWriter, copies);

                final int len = (int) (outBytes.position() - start);

                if (len > maxEntrySize)
                    maxEntrySize = len;
            }

            transactionId = send(sizeLocation, startTime);
        } finally {
            outBytesLock.unlock();
        }


        if (!putReturnsNull)
            blockingFetchReadOnly(timeoutTime, transactionId);
    }

    @NotNull
    public Set<K> keySet() {
        final long transactionId;
        final long timeoutTime;

        outBytesLock.lock();
        try {
            final long sizeLocation = writeEventAnSkip(KEY_SET);
            final long startTime = System.currentTimeMillis();
            timeoutTime = startTime + config.timeoutMs();
            transactionId = send(sizeLocation, startTime);
        } finally {
            outBytesLock.unlock();
        }

        final Set<K> result = new HashSet<>();
        final BytesReader<K> keyReader = keyReaderWithSize.readerForLoop(null);

        for (; ; ) {

            inBytesLock.lock();
            try {

                final Bytes in = blockingFetchReadOnly(timeoutTime, transactionId);
                final boolean hasMoreEntries = in.readBoolean();

                // number of entries in the chunk
                long size = in.readInt();

                for (int i = 0; i < size; i++) {
                    result.add(keyReaderWithSize.readInLoop(in, keyReader));
                }

                if (!hasMoreEntries)
                    break;

            } finally {
                inBytesLock.unlock();
            }
        }

        return result;
    }


    private long readLong(long transactionId, long startTime) {
        final long timeoutTime = startTime + this.config.timeoutMs();

        // receive
        inBytesLock.lock();
        try {
            return blockingFetchReadOnly(timeoutTime, transactionId).readLong();
        } finally {
            inBytesLock.unlock();
        }
    }


    private long writeEvent(@NotNull StatelessChronicleMap.EventId event) {
        outBuffer.clear();
        outBytes.clear();

        assert event != HEARTBEAT;

        outBytes.clear();
        outBuffer.clear();

        outBytes.write((byte) event.ordinal());

        return markSizeLocation();
    }

    /**
     * skips for the transactionid
     */
    private long writeEventAnSkip(@NotNull EventId event) {

        assert outBytesLock.isHeldByCurrentThread();
        assert !inBytesLock.isHeldByCurrentThread();

        final long sizeLocation = writeEvent(event);

        assert outBytes.readByte(0) == event.ordinal();

        assert outBytes.position() > 0;

        // skips for the transaction id
        outBytes.skip(SIZE_OF_TRANSACTION_ID);
        outBytes.writeByte(identifier);
        outBytes.writeInt(0);
        assert outBytes.readByte(0) == event.ordinal();
        return sizeLocation;
    }

    class Entry implements Map.Entry<K, V> {

        final K key;
        final V value;

        /**
         * Creates new entry.
         */
        Entry(K k1, V v) {
            value = v;
            key = k1;
        }

        public final K getKey() {
            return key;
        }

        public final V getValue() {
            return value;
        }

        public final V setValue(V newValue) {
            V oldValue = value;
            StatelessChronicleMap.this.put(getKey(), newValue);
            return oldValue;
        }

        public final boolean equals(Object o) {
            if (!(o instanceof Map.Entry))
                return false;
            final Map.Entry e = (Map.Entry) o;
            final Object k1 = getKey();
            final Object k2 = e.getKey();
            if (k1 == k2 || (k1 != null && k1.equals(k2))) {
                Object v1 = getValue();
                Object v2 = e.getValue();
                if (v1 == v2 || (v1 != null && v1.equals(v2)))
                    return true;
            }
            return false;
        }

        public final int hashCode() {
            return (key == null ? 0 : key.hashCode()) ^
                    (value == null ? 0 : value.hashCode());
        }

        @NotNull
        public final String toString() {
            return getKey() + "=" + getValue();
        }
    }


    /**
     * sends data to the server via TCP/IP
     *
     * @param sizeLocation the position of the bit that marks the size
     * @param startTime    the current time
     * @return a unique transaction id
     */
    private long send(long sizeLocation, final long startTime) {

        assert outBytesLock.isHeldByCurrentThread();
        assert !inBytesLock.isHeldByCurrentThread();

        long transactionId = nextUniqueTransaction(startTime);
        final long timeoutTime = startTime + this.config.timeoutMs();
        try {

            for (; ; ) {
                if (clientChannel == null)
                    clientChannel = lazyConnect(config.timeoutMs(), config.remoteAddress());

                try {

                    if (LOG.isDebugEnabled())
                        LOG.debug("sending data with transactionId=" + transactionId);

                    writeSizeAndTransactionIdAt(sizeLocation, transactionId);

                    // send out all the bytes
                    writeBytesToSocket(outBytes, timeoutTime);
                    outBytes.clear();
                    outBytes.buffer().clear();
                    break;

                } catch (@NotNull java.nio.channels.ClosedChannelException | ClosedConnectionException e) {
                    checkTimeout(timeoutTime);
                    clientChannel = lazyConnect(config.timeoutMs(), config.remoteAddress());
                }
            }
        } catch (IOException e) {
            close();
            throw new IORuntimeException(e);
        } catch (Exception e) {
            close();
            throw e;
        }
        return transactionId;
    }

    private Bytes blockingFetchReadOnly(long timeoutTime, final long transactionId) {
        try {
            return blockingFetchThrowable(timeoutTime, transactionId);
        } catch (IOException e) {
            close();
            throw new IORuntimeException(e);
        } catch (RuntimeException e) {
            close();
            throw e;
        } catch (Exception e) {
            close();
            throw new RuntimeException(e);
        } catch (AssertionError e) {
            LOG.error("", e);
            throw e;
        }
    }

    // this is a transaction id and size that has been read by another thread.
    private volatile long parkedTransactionId;
    private volatile int parkedRemainingBytes;
    private volatile long parkedTransactionTimeStamp;

    private Bytes blockingFetchThrowable(long timeoutTime, long transactionId) throws IOException,
            InterruptedException {

        int remainingBytes = nextEntry(timeoutTime, transactionId);

        if (inBytes.capacity() < remainingBytes) {
            long pos = inBytes.position();
            long limit = inBytes.position();
            inBytes.position(limit);
            resizeBufferInBuffer(remainingBytes, pos);
        } else
            inBytes.limit(inBytes.capacity());

        // block until we have received all the bytes in this chunk
        receive(remainingBytes, timeoutTime);

        final boolean isException = inBytes.readBoolean();

        if (isException) {
            Throwable throwable = (Throwable) inBytes.readObject();
            try {
                Field stackTrace = Throwable.class.getDeclaredField("stackTrace");
                stackTrace.setAccessible(true);
                List<StackTraceElement> stes = new ArrayList<>(Arrays.asList((StackTraceElement[]) stackTrace.get(throwable)));
                // prune the end of the stack.
                for (int i = stes.size() - 1; i > 0 && stes.get(i).getClassName().startsWith("Thread"); i--) {
                    stes.remove(i);
                }
                InetSocketAddress address = config.remoteAddress();
                stes.add(new StackTraceElement("~ remote", "tcp ~", address.getHostName(), address.getPort()));
                StackTraceElement[] stackTrace2 = Thread.currentThread().getStackTrace();
                //noinspection ManualArrayToCollectionCopy
                for (int i = 4; i < stackTrace2.length; i++)
                    stes.add(stackTrace2[i]);
                stackTrace.set(throwable, stes.toArray(new StackTraceElement[stes.size()]));
            } catch (Exception ignore) {
            }
            NativeBytes.UNSAFE.throwException(throwable);
        }


        return inBytes;
    }

    private int nextEntry(long timeoutTime, long transactionId) throws IOException {
        int remainingBytes;
        for (; ; ) {

            // read the next item from the socket
            if (parkedTransactionId == 0) {

                assert parkedTransactionTimeStamp == 0;
                assert parkedRemainingBytes == 0;

                receive(SIZE_OF_SIZE + SIZE_OF_TRANSACTION_ID, timeoutTime);

                final int messageSize = inBytes.readInt();
                assert messageSize > 0 : "Invalid message size " + messageSize;
                assert messageSize < 16 << 20 : "Invalid message size " + messageSize;

                final int remainingBytes0 = messageSize - (SIZE_OF_SIZE + SIZE_OF_TRANSACTION_ID);
                final long transactionId0 = inBytes.readLong();

                // check the transaction id is reasonable
                assert transactionId0 > 1410000000000L * TcpReplicator.TIMESTAMP_FACTOR : "TransactionId too small " + transactionId0 + " messageSize " + messageSize;
                assert transactionId0 < 2100000000000L * TcpReplicator.TIMESTAMP_FACTOR : "TransactionId too large " + transactionId0 + " messageSize " + messageSize;

                // if the transaction id is for this thread process it
                if (transactionId0 == transactionId) {

                    // we have the correct transaction id !
                    parkedTransactionId = 0;
                    remainingBytes = remainingBytes0;
                    assert remainingBytes > 0;

                    clearParked();
                    break;

                } else {
                    // if the transaction id is not for this thread, park it and read the next one
                    parkedTransactionTimeStamp = System.currentTimeMillis();
                    parkedRemainingBytes = remainingBytes0;
                    parkedTransactionId = transactionId0;

                    pause();
                    continue;
                }
            }

            // the transaction id was read by another thread, but is for this thread, process it
            if (parkedTransactionId == transactionId) {
                remainingBytes = parkedRemainingBytes;
                clearParked();
                break;
            }


            // time out the old transaction id
            if (System.currentTimeMillis() - timeoutTime >
                    parkedTransactionTimeStamp) {

                LOG.error("", new IllegalStateException("Skipped Message with transaction-id=" +
                        parkedTransactionTimeStamp +
                        ", this can occur when you have another thread which has called the " +
                        "stateless client and terminated abruptly before the message has been " +
                        "returned from the server"));

                // read the the next message
                receive(parkedRemainingBytes, timeoutTime);
                clearParked();

            }

            pause();
        }
        return remainingBytes;
    }

    private void clearParked() {
        parkedTransactionId = 0;
        parkedRemainingBytes = 0;
        parkedTransactionTimeStamp = 0;
    }

    private void pause() {

        /// don't call inBytesLock.isHeldByCurrentThread() as it not atomic
        inBytesLock.unlock();
        inBytesLock.lock();
    }


    /**
     * reads up to the number of byte in {@code requiredNumberOfBytes}
     *
     * @param requiredNumberOfBytes the number of bytes to read
     * @param timeoutTime           timeout in milliseconds
     * @return bytes read from the TCP/IP socket
     * @throws IOException socket failed to read data
     */
    @SuppressWarnings("UnusedReturnValue")
    private Bytes receive(int requiredNumberOfBytes, long timeoutTime) throws IOException {

        inBytes.position(0);
        inBytes.limit(requiredNumberOfBytes);
        inBytes.buffer().position(0);
        inBytes.buffer().limit(requiredNumberOfBytes);

        while (inBytes.buffer().remaining() > 0) {
            assert requiredNumberOfBytes <= inBytes.capacity();

            int len = clientChannel.read(inBytes.buffer());

            if (len == -1)
                throw new IORuntimeException("Disconnected to remote server");

            checkTimeout(timeoutTime);
        }

        inBytes.position(0);
        inBytes.limit(requiredNumberOfBytes);
        return inBytes;
    }


    private void writeBytesToSocket(@NotNull final Bytes out, long timeoutTime) throws IOException {

        outBuffer.limit((int) out.position());
        outBuffer.position(0);

        while (outBuffer.remaining() > 0) {
            clientChannel.write(outBuffer);
            checkTimeout(timeoutTime);
        }

        out.clear();
        outBuffer.clear();
        outBytes.clear();
    }


    private void writeSizeAndTransactionIdAt(long locationOfSize, final long transactionId) {

        assert outBytesLock.isHeldByCurrentThread();
        assert !inBytesLock.isHeldByCurrentThread();

        assert outBytes.readByte(0) >= LONG_SIZE.ordinal();


        final long size = outBytes.position() - locationOfSize;
        final long pos = outBytes.position();
        outBytes.position(locationOfSize);
        outBuffer.position((int) locationOfSize);
        assert outBytes.readByte(0) >= LONG_SIZE.ordinal();

        assert locationOfSize == 1;
        int size0 = (int) size - SIZE_OF_SIZE;

        outBytes.writeInt(size0);
        assert transactionId != 0;
        outBytes.writeLong(transactionId);
        assert outBytes.readByte(0) >= LONG_SIZE.ordinal();
        outBytes.position(pos);
    }

    private long markSizeLocation() {
        assert outBytesLock.isHeldByCurrentThread();
        assert !inBytesLock.isHeldByCurrentThread();

        final long position = outBytes.position();
        outBytes.writeInt(0); // skip the size
        return position;
    }

    private ThreadLocalCopies writeKey(K key) {
        return writeKey(key, null);
    }

    @SuppressWarnings("SameParameterValue")
    private ThreadLocalCopies writeKey(K key, ThreadLocalCopies copies) {
        assert outBytesLock.isHeldByCurrentThread();
        assert !inBytesLock.isHeldByCurrentThread();

        long start = outBytes.position();

        for (; ; ) {
            try {
                return keyWriterWithSize.write(outBytes, key, copies);
            } catch (IndexOutOfBoundsException e) {
                resizeBufferOutBuffer((int) (outBytes.capacity() + maxEntrySize), start);
            } catch (IllegalArgumentException e) {
                resizeToMessage(start, e);
            } catch (IllegalStateException e) {
                if (e.getMessage().contains("Not enough available space"))
                    resizeBufferOutBuffer((int) (outBytes.capacity() + maxEntrySize), start);
                else
                    throw e;
            }
        }
    }

    @SuppressWarnings("UnusedReturnValue")
    private ThreadLocalCopies writeKeyInLoop(K key, Object writer, ThreadLocalCopies copies) {

        assert outBytesLock.isHeldByCurrentThread();
        assert !inBytesLock.isHeldByCurrentThread();

        long start = outBytes.position();

        for (; ; ) {
            try {
                return keyWriterWithSize.writeInLoop(outBytes, key, writer, copies);
            } catch (IndexOutOfBoundsException e) {
                resizeBufferOutBuffer((int) (outBytes.capacity() + maxEntrySize), start);
            } catch (IllegalArgumentException e) {
                resizeToMessage(start, e);
            } catch (IllegalStateException e) {
                if (e.getMessage().contains("Not enough available space"))
                    resizeBufferOutBuffer((int) (outBytes.capacity() + maxEntrySize), start);
                else
                    throw e;
            }
        }
    }

    private ThreadLocalCopies writeValue(V value, ThreadLocalCopies copies) {
        assert outBytesLock.isHeldByCurrentThread();
        assert !inBytesLock.isHeldByCurrentThread();

        long start = outBytes.position();
        for (; ; ) {
            try {
                assert outBytes.position() == start;
                outBytes.limit(outBytes.capacity());
                return valueWriterWithSize.write(outBytes, value, copies);
            } catch (IllegalArgumentException e) {
                resizeToMessage(start, e);
            } catch (IllegalStateException e) {
                if (e.getMessage().contains("Not enough available space"))
                    resizeBufferOutBuffer((int) (outBytes.capacity() + maxEntrySize), start);
                else
                    throw e;
            }
        }
    }

    @SuppressWarnings("UnusedReturnValue")
    private ThreadLocalCopies writeValueInLoop(V value, Object writer, ThreadLocalCopies copies) {
        assert outBytesLock.isHeldByCurrentThread();
        assert !inBytesLock.isHeldByCurrentThread();
        long start = outBytes.position();
        for (; ; ) {
            try {
                assert outBytes.position() == start;
                outBytes.limit(outBytes.capacity());
                return valueWriterWithSize.writeInLoop(outBytes, value, writer, copies);
            } catch (IllegalArgumentException e) {
                resizeToMessage(start, e);
            } catch (IllegalStateException e) {
                if (e.getMessage().contains("Not enough available space"))
                    resizeBufferOutBuffer((int) (outBytes.capacity() + maxEntrySize), start);
                else
                    throw e;
            }
        }
    }

    private void resizeToMessage(long start, @NotNull IllegalArgumentException e) {
        assert outBytesLock.isHeldByCurrentThread();
        assert !inBytesLock.isHeldByCurrentThread();
        String message = e.getMessage();
        if (message.startsWith(START_OF)) {
            String substring = message.substring("Attempt to write ".length(), message.length());
            int i = substring.indexOf(' ');
            if (i != -1) {
                int size = Integer.parseInt(substring.substring(0, i));

                long requiresExtra = size - outBytes.remaining();
                resizeBufferOutBuffer((int) (outBytes.capacity() + requiresExtra), start);
            } else
                resizeBufferOutBuffer((int) (outBytes.capacity() + maxEntrySize), start);
        } else
            throw e;
    }

    private V readValue(long transactionId, long startTime, ThreadLocalCopies copies) {
        long timeoutTime = startTime + this.config.timeoutMs();

        // receive
        inBytesLock.lock();
        try {
            return readValue(copies, blockingFetchReadOnly(timeoutTime, transactionId));
        } finally {
            inBytesLock.unlock();
        }
    }

    @Nullable
    private <O> O readObject(long transactionId, long startTime) {
        long timeoutTime = startTime + this.config.timeoutMs();

        // receive
        inBytesLock.lock();
        try {
            return (O) blockingFetchReadOnly(timeoutTime, transactionId).readObject();
        } finally {
            inBytesLock.unlock();
        }
    }

    private boolean readBoolean(long transactionId, long startTime) {
        long timeoutTime = startTime + this.config.timeoutMs();

        // receive
        inBytesLock.lock();
        try {
            return blockingFetchReadOnly(timeoutTime, transactionId).readBoolean();
        } finally {
            inBytesLock.unlock();
        }
    }


    private int readInt(long transactionId, long startTime) {
        long timeoutTime = startTime + this.config.timeoutMs();

        // receive
        inBytesLock.lock();
        try {
            return blockingFetchReadOnly(timeoutTime, transactionId).readInt();
        } finally {
            inBytesLock.unlock();
        }
    }

    private long send(@NotNull final EventId eventId, final long startTime) {

        assert outBytesLock.isHeldByCurrentThread();
        assert !inBytesLock.isHeldByCurrentThread();

        assert eventId.ordinal() != 0;
        // send
        outBytesLock.lock();
        try {
            final long sizeLocation = writeEventAnSkip(eventId);
            assert sizeLocation == 1;
            return send(sizeLocation, startTime);
        } finally {
            outBytesLock.unlock();
        }
    }

    private V readValue(ThreadLocalCopies copies, Bytes in) {
        return valueReaderWithSize.readNullable(in, copies);
    }

    @SuppressWarnings("SameParameterValue")
    private boolean fetchBoolean(@NotNull final EventId eventId, K key, V value) {
        final long startTime = System.currentTimeMillis();
        ThreadLocalCopies copies;

        long transactionId;

        outBytesLock.lock();
        try {
            final long sizeLocation = writeEventAnSkip(eventId);

            copies = writeKey(key);
            writeValue(value, copies);

            transactionId = send(sizeLocation, startTime);
        } finally {
            outBytesLock.unlock();
        }


        return readBoolean(transactionId, startTime);

    }

    @SuppressWarnings("SameParameterValue")
    private boolean fetchBoolean(@NotNull final EventId eventId, K key, V value1, V value2) {
        final long startTime = System.currentTimeMillis();
        ThreadLocalCopies copies;

        long transactionId;

        outBytesLock.lock();
        try {
            final long sizeLocation = writeEventAnSkip(eventId);


            copies = writeKey(key);
            copies = writeValue(value1, copies);
            writeValue(value2, copies);
            transactionId = send(sizeLocation, startTime);
        } finally {
            outBytesLock.unlock();
        }


        return readBoolean(transactionId, startTime);

    }

    @SuppressWarnings("SameParameterValue")
    private boolean fetchBooleanV(@NotNull final EventId eventId, V value) {
        final long startTime = System.currentTimeMillis();

        long transactionId;

        outBytesLock.lock();
        try {
            final long sizeLocation = writeEventAnSkip(eventId);
            writeValue(value, null);
            transactionId = send(sizeLocation, startTime);
        } finally {
            outBytesLock.unlock();
        }

        return readBoolean(transactionId, startTime);
    }


    @SuppressWarnings("SameParameterValue")
    private boolean fetchBooleanK(@NotNull final EventId eventId, K key) {
        final long startTime = System.currentTimeMillis();

        long transactionId;

        outBytesLock.lock();
        try {
            final long sizeLocation = writeEventAnSkip(eventId);
            writeKey(key, null);
            transactionId = send(sizeLocation, startTime);
        } finally {
            outBytesLock.unlock();
        }

        return readBoolean(transactionId, startTime);
    }


    @SuppressWarnings("SameParameterValue")
    private long fetchLong(@NotNull final EventId eventId) {
        final long startTime = System.currentTimeMillis();

        long transactionId;

        outBytesLock.lock();
        try {
            final long sizeLocation = writeEventAnSkip(eventId);
            transactionId = send(sizeLocation, startTime);
        } finally {
            outBytesLock.unlock();
        }

        return readLong(transactionId, startTime);
    }

    @SuppressWarnings("SameParameterValue")
    private boolean fetchBoolean(@NotNull final EventId eventId) {
        final long startTime = System.currentTimeMillis();

        long transactionId;

        outBytesLock.lock();
        try {
            final long sizeLocation = writeEventAnSkip(eventId);
            transactionId = send(sizeLocation, startTime);
        } finally {
            outBytesLock.unlock();
        }

        return readBoolean(transactionId, startTime);
    }

    @SuppressWarnings("SameParameterValue")
    private void fetchVoid(@NotNull final EventId eventId) {

        final long startTime = System.currentTimeMillis();

        long transactionId;

        outBytesLock.lock();
        try {
            final long sizeLocation = writeEventAnSkip(eventId);
            transactionId = send(sizeLocation, startTime);
        } finally {
            outBytesLock.unlock();
        }

        readVoid(transactionId, startTime);
    }

    private void readVoid(long transactionId, long startTime) {
        long timeoutTime = startTime + this.config.timeoutMs();

        // receive
        inBytesLock.lock();
        try {
            blockingFetchReadOnly(timeoutTime, transactionId);
        } finally {
            inBytesLock.unlock();
        }
    }


    @SuppressWarnings("SameParameterValue")
    @Nullable
    private <O> O fetchObject(final Class<O> tClass, @NotNull final EventId eventId) {
        final long startTime = System.currentTimeMillis();
        long transactionId;

        outBytesLock.lock();
        try {
            transactionId = send(eventId, startTime);
        } finally {
            outBytesLock.unlock();
        }

        long timeoutTime = startTime + this.config.timeoutMs();

        // receive
        inBytesLock.lock();
        try {
            return blockingFetchReadOnly(timeoutTime, transactionId).readObject(tClass);
        } finally {
            inBytesLock.unlock();
        }
    }


    @SuppressWarnings("SameParameterValue")
    private int fetchInt(@NotNull final EventId eventId) {
        final long startTime = System.currentTimeMillis();

        long transactionId;

        outBytesLock.lock();
        try {
            final long sizeLocation = writeEventAnSkip(eventId);
            transactionId = send(sizeLocation, startTime);
        } finally {
            outBytesLock.unlock();
        }

        return readInt(transactionId, startTime);
    }


    @Nullable
    private <R> R fetchObject(Class<R> rClass, @NotNull final EventId eventId, K key, V value) {
        final long startTime = System.currentTimeMillis();
        ThreadLocalCopies copies;

        long transactionId;

        outBytesLock.lock();
        try {

            final long sizeLocation = writeEventAnSkip(eventId);

            copies = writeKey(key);
            copies = writeValue(value, copies);
            transactionId = send(sizeLocation, startTime);
        } finally {
            outBytesLock.unlock();
        }


        if (eventReturnsNull(eventId))
            return null;

        if (rClass == vClass)
            return (R) readValue(transactionId, startTime, copies);
        else
            throw new UnsupportedOperationException("class of type class=" + rClass + " is not " +
                    "supported");
    }

    @Nullable
    private <R> R fetchObject(Class<R> rClass, @NotNull final EventId eventId, K key, V value1, V value2) {
        final long startTime = System.currentTimeMillis();
        ThreadLocalCopies copies;

        long transactionId;

        outBytesLock.lock();
        try {

            final long sizeLocation = writeEventAnSkip(eventId);

            copies = writeKey(key);
            copies = writeValue(value1, copies);
            copies = writeValue(value2, copies);

            transactionId = send(sizeLocation, startTime);
        } finally {
            outBytesLock.unlock();
        }


        if (eventReturnsNull(eventId))
            return null;

        if (rClass == vClass)
            return (R) readValue(transactionId, startTime, copies);
        else
            throw new UnsupportedOperationException("class of type class=" + rClass + " is not " +
                    "supported");
    }

    @Nullable
    private <R> R fetchObject(Class<R> rClass, @NotNull final EventId eventId, K key) {
        final long startTime = System.currentTimeMillis();
        ThreadLocalCopies copies;

        long transactionId;

        outBytesLock.lock();
        try {

            final long sizeLocation = writeEventAnSkip(eventId);

            copies = writeKey(key);
            transactionId = send(sizeLocation, startTime);
        } finally {
            outBytesLock.unlock();
        }

        if (eventReturnsNull(eventId))
            return null;

        if (rClass == vClass)
            return (R) readValue(transactionId, startTime, copies);
        else
            throw new UnsupportedOperationException("class of type class=" + rClass + " is not " +
                    "supported");
    }


    private boolean eventReturnsNull(@NotNull EventId eventId) {

        switch (eventId) {
            case PUT_ALL_WITHOUT_ACC:
            case PUT_WITHOUT_ACC:
            case REMOVE_WITHOUT_ACC:
                return true;
            default:
                return false;
        }

    }

    private void writeObject(@NotNull Object function) {
        assert outBytesLock.isHeldByCurrentThread();
        assert !inBytesLock.isHeldByCurrentThread();
        long start = outBytes.position();
        for (; ; ) {
            try {
                outBytes.writeObject(function);
                return;
            } catch (IllegalStateException e) {
                Throwable cause = e.getCause();

                if (cause instanceof IOException && cause.getMessage().contains("Not enough available space")) {
                    LOG.debug("resizing buffer");
                    resizeBufferOutBuffer(outBuffer.capacity() + maxEntrySize, start);
                } else
                    throw e;
            }
        }
    }


    @Nullable
    private <R> R fetchObject(@NotNull final EventId eventId, K key, @NotNull Object object) {
        final long startTime = System.currentTimeMillis();
        long transactionId;

        outBytesLock.lock();
        try {
            final long sizeLocation = writeEventAnSkip(eventId);
            writeKey(key);
            writeObject(object);
            transactionId = send(sizeLocation, startTime);
        } finally {
            outBytesLock.unlock();
        }

        if (eventReturnsNull(eventId))
            return null;

        return (R) readObject(transactionId, startTime);

    }
}
<|MERGE_RESOLUTION|>--- conflicted
+++ resolved
@@ -24,6 +24,7 @@
 import net.openhft.lang.io.ByteBufferBytes;
 import net.openhft.lang.io.Bytes;
 import net.openhft.lang.io.NativeBytes;
+import net.openhft.lang.thread.NamedThreadFactory;
 import net.openhft.lang.threadlocal.ThreadLocalCopies;
 import org.jetbrains.annotations.NotNull;
 import org.jetbrains.annotations.Nullable;
@@ -39,11 +40,13 @@
 import java.nio.ByteOrder;
 import java.nio.channels.SocketChannel;
 import java.util.*;
+import java.util.concurrent.ExecutorService;
+import java.util.concurrent.Executors;
+import java.util.concurrent.TimeUnit;
 import java.util.concurrent.atomic.AtomicLong;
 import java.util.concurrent.locks.ReentrantLock;
-import java.util.concurrent.locks.ReentrantReadWriteLock;
-
-import static java.nio.ByteBuffer.allocate;
+
+import static java.nio.ByteBuffer.allocateDirect;
 import static net.openhft.chronicle.map.AbstractChannelReplicator.SIZE_OF_SIZE;
 import static net.openhft.chronicle.map.AbstractChannelReplicator.SIZE_OF_TRANSACTION_ID;
 import static net.openhft.chronicle.map.StatelessChronicleMap.EventId.*;
@@ -61,8 +64,13 @@
     private final ByteBuffer connectionOutBuffer = ByteBuffer.wrap(connectionByte);
     private final String name;
     @NotNull
-    private final ChronicleMapBuilder chronicleMapBuilder;
-
+    private final AbstractChronicleMapBuilder chronicleMapBuilder;
+
+    private volatile ByteBuffer outBuffer;
+    private volatile ByteBufferBytes outBytes;
+
+    private volatile ByteBuffer inBuffer;
+    private volatile ByteBufferBytes inBytes;
 
     @NotNull
     private final ReaderWithSize<K> keyReaderWithSize;
@@ -72,29 +80,23 @@
     private final ReaderWithSize<V> valueReaderWithSize;
     @NotNull
     private final WriterWithSize<V> valueWriterWithSize;
-
+    private volatile SocketChannel clientChannel;
 
     @Nullable
     private CloseablesManager closeables;
     @NotNull
     private final StatelessMapConfig config;
-
+    private int maxEntrySize;
     private final Class<K> kClass;
     private final Class<V> vClass;
     private final boolean putReturnsNull;
     private final boolean removeReturnsNull;
 
-    private ByteBuffer outBuffer;
-    private ByteBufferBytes outBytes;
-
-    private ByteBuffer inBuffer;
-    private ByteBufferBytes inBytes;
-
-    private SocketChannel clientChannel;
-    private int maxEntrySize;
-
-    private final ReentrantLock inBytesLock = new ReentrantLock(true);
-    private final ReentrantReadWriteLock.WriteLock outBytesLock = new ReentrantReadWriteLock().writeLock();
+
+    private final ReentrantLock inBytesLock = new ReentrantLock();
+    private final ReentrantLock outBytesLock = new ReentrantLock(true);
+
+    private ExecutorService executorService;
 
     static enum EventId {
         HEARTBEAT,
@@ -158,13 +160,12 @@
         this.name = config.name();
         attemptConnect(config.remoteAddress());
 
-
-        outBuffer = allocate(maxEntrySize).order(ByteOrder.nativeOrder());
+        outBuffer = allocateDirect(maxEntrySize).order(ByteOrder.nativeOrder());
         outBytes = new ByteBufferBytes(outBuffer.slice());
 
 
-        inBuffer = allocate(maxEntrySize).order(ByteOrder.nativeOrder());
-        inBytes = new ByteBufferBytes(inBuffer.slice());
+        inBuffer = allocateDirect(maxEntrySize).order(ByteOrder.nativeOrder());
+        inBytes = new ByteBufferBytes(outBuffer.slice());
 
     }
 
@@ -188,25 +189,11 @@
         return VanillaChronicleMap.newInstance(kClass, true);
     }
 
-<<<<<<< HEAD
-=======
-    private ExecutorService lazyExecutorService() {
-        if (executorService == null) {
-            synchronized (this) {
-                if (executorService == null)
-                    //TODO the same name appears twice
-                    executorService = Executors.newSingleThreadExecutor(
-                            new NamedThreadFactory(config.name() +"-stateless-client-async-" + name,
-                            true));
-            }
-        }
->>>>>>> 872d34e2
 
     private void checkTimeout(long timeoutTime) {
         if (timeoutTime < System.currentTimeMillis())
             throw new RemoteCallTimeoutException();
     }
-
 
     private synchronized SocketChannel lazyConnect(final long timeoutMs,
                                                    final InetSocketAddress remoteAddress) {
@@ -266,9 +253,7 @@
             doHandShaking(clientChannel);
         } catch (IOException e) {
             if (closeables != null) closeables.closeQuietly();
-
-        }
-
+        }
     }
 
     /**
@@ -330,7 +315,6 @@
         if (closeables != null)
             closeables.closeQuietly();
         closeables = null;
-
 
     }
 
@@ -509,8 +493,6 @@
 
 
     private void resizeIfRequired(int numberOfEntries, int numberOfEntriesReadSoFar, final long start) {
-        assert outBytesLock.isHeldByCurrentThread();
-        assert !inBytesLock.isHeldByCurrentThread();
         final long remaining = outBytes.remaining();
 
         if (remaining < maxEntrySize) {
@@ -715,15 +697,9 @@
 
     public void putAll(@NotNull Map<? extends K, ? extends V> map) {
 
-        final long sizeLocation;
-
-        outBytesLock.lock();
-        try {
-            sizeLocation = putReturnsNull ? writeEventAnSkip(PUT_ALL_WITHOUT_ACC) :
-                    writeEventAnSkip(PUT_ALL);
-        } finally {
-            outBytesLock.unlock();
-        }
+
+        final long sizeLocation = putReturnsNull ? writeEventAnSkip(PUT_ALL_WITHOUT_ACC) :
+                writeEventAnSkip(PUT_ALL);
 
         final long startTime = System.currentTimeMillis();
         final long timeoutTime = startTime + config.timeoutMs();
@@ -733,9 +709,6 @@
 
         outBytesLock.lock();
         try {
-
-            assert outBytesLock.isHeldByCurrentThread();
-            assert !inBytesLock.isHeldByCurrentThread();
 
             outBytes.writeStopBit(numberOfEntries);
             assert outBytes.limit() == outBytes.capacity();
